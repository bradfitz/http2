--- conflicted
+++ resolved
@@ -242,16 +242,8 @@
 
 // for debugging only:
 func (st *stream) String() string {
-<<<<<<< HEAD
-	var parentID uint32 = 0
-	if parent := st.parent(); parent != nil {
-		parentID = parent.id
-	}
-	return fmt.Sprintf("[stream id=%d parent=%d state=%s weight=%d weightEff=%d]", st.id, parentID, st.state, st.weight, st.weightEff)
-=======
 	return fmt.Sprintf("[stream id=%d parent=%d state=%s weight=%d "+
 		"weightEff=%d]", st.id, st.parentID(), st.state, st.weight, st.weightEff)
->>>>>>> 03944ab3
 }
 
 // addRoots adds stream to roots.
@@ -275,10 +267,7 @@
 // idle and closed stream in theirs limits.
 func (st *stream) setState(sc *serverConn, state streamState) {
 	sc.serveG.check()
-<<<<<<< HEAD
-=======
 	st.state = state
->>>>>>> 03944ab3
 	switch state {
 	case stateIdle:
 		// Idle stream as a grouping node for priority purposes.
@@ -288,14 +277,8 @@
 			sc.removeIdle(sc.idles.Back())
 		}
 	case stateClosed:
-<<<<<<< HEAD
-		// if stream is push don't retain
-		if !sc.clientInitiated(st.id) {
-			st.state = stateClosed
-=======
 		// If stream is push don't retain.
 		if serverInitiated(st.id) {
->>>>>>> 03944ab3
 			st.destroyStream(sc)
 			return
 		}
@@ -313,11 +296,6 @@
 }
 
 // destroyStream finally destroys stream.
-func (st *stream) destroyStream(sc *serverConn) {
-	st.removeDependent()
-	delete(sc.streams, st.id)
-}
-
 func (st *stream) destroyStream(sc *serverConn) {
 	st.removeDependent()
 	delete(sc.streams, st.id)
@@ -780,17 +758,6 @@
 	return lsib
 }
 
-<<<<<<< HEAD
-func (st *stream) parent() (parent *stream) {
-	for s := st; s != nil; s = s.sibPrev {
-		parent = s
-	}
-	return parent.depPrev
-}
-
-// updateNum updates number of total descendants on d size from stream to its
-// root and return root stream.
-=======
 func (st *stream) parent() *stream {
 	s := st.firstSib()
 	return s.depPrev
@@ -805,7 +772,6 @@
 
 // updateNum updates number of total descendants on d size from the st stream
 // to its root and returns this root stream.
->>>>>>> 03944ab3
 func (st *stream) updateNum(d int32) *stream {
 	st.n += d
 	s := st.firstSib()
