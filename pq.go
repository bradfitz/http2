--- conflicted
+++ resolved
@@ -86,14 +86,8 @@
 func (pq *priorityQueue) pop() (*writeQueue, uint32) {
 	item := heap.Pop(pq).(*Item)
 	q := item.v
-<<<<<<< HEAD
-	id := item.id
-	q.queued = false
-	return q, id
-=======
 	q.queued = false
 	return q, item.id
->>>>>>> 03944ab3
 }
 
 func (pq *priorityQueue) len() int {
