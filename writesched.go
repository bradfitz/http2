// Copyright 2015 The Go Authors. All rights reserved.
// Use of this source code is governed by a BSD-style
// license that can be found in the LICENSE file.
// See https://code.google.com/p/go/source/browse/CONTRIBUTORS
// Licensed under the same terms as Go itself:
// https://code.google.com/p/go/source/browse/LICENSE

// Package http2 implements the HTTP/2 protocol.
//
// This is a work in progress. This package is low-level and intended
// to be used directly by very few people. Most users will use it
// indirectly through integration with the net/http package. See
// ConfigureServer. That ConfigureServer call will likely be automatic
// or available via an empty import in the future.
//
// See http://http2.github.io/

package http2

import (
	"errors"
	"fmt"
	"log"
)

var VerboseSheduler = false

// frameWriteMsg is a request to write a frame.
type frameWriteMsg struct {
	// write is the interface value that does the writing, once the
	// writeScheduler (below) has decided to select this frame
	// to write. The write functions are all defined in write.go.
	write writeFramer

	stream *stream // used for prioritization. nil for non-stream frames.

	// done, if non-nil, must be a buffered channel with space for
	// 1 message and is sent the return value from write (or an
	// earlier error) when the frame has been written.
	done chan error
}

// for debugging only:
func (wm frameWriteMsg) String() string {
	var streamID, parentID uint32
	if wm.stream != nil {
		streamID = wm.stream.id
		parentID = wm.stream.parentID()
	}
	var des string
	if s, ok := wm.write.(fmt.Stringer); ok {
		des = s.String()
	} else {
		des = fmt.Sprintf("%T", wm.write)
	}
	return fmt.Sprintf("[frameWriteMsg stream=%d, parent=%d, ch=%v, type: %v]", streamID, parentID, wm.done != nil, des)
}

func (wm frameWriteMsg) len() int {
	if wd, ok := wm.write.(*writeData); ok {
		return len(wd.p)
	}
	panic("internal error: getting len on not writeData")

}

// writeScheduler tracks pending frames to write, priorities, and decides
// the next one to use. It is not thread-safe.
type writeScheduler struct {
	// zero are frames not associated with a specific stream.
	// They're sent before any stream-specific freams.
	zero writeQueue

	// maxFrameSize is the maximum size of a DATA frame
	// we'll write. Must be non-zero and between 16K-16M.
	maxFrameSize uint32

	// sq contains the stream-specific queues, keyed by stream ID.
	// when a stream is idle, it's deleted from the map.
	sq map[uint32]*writeQueue

	// canSend is a priority queue that's reused between frame
	// scheduling decisions to hold the list of writeQueues (from sq)
	// which are not blocked by other streams by dependeny tree.
	// canSend is updated on every write scheduler take() call.
	canSend *priorityQueue

	// pool of empty queues for reuse.
	queuePool []*writeQueue

	// double linked list of roots streams.
	roots *roots

	// last virtual finish for weighted fair queuing algorithm.
	lvf int32
}

func newWriteScheduler(roots *roots) writeScheduler {
	return writeScheduler{
		maxFrameSize: initialMaxFrameSize,
		roots:        roots,
		canSend:      newPriorityQueue(),
	}
}

func (ws *writeScheduler) vlogf(format string, args ...interface{}) {
	if VerboseSheduler {
		log.Printf(format, args...)
	}
}

func (ws *writeScheduler) putEmptyQueue(q *writeQueue) {
	if len(q.s) != 0 {
		panic("queue must be empty")
	}
	ws.queuePool = append(ws.queuePool, q)
}

func (ws *writeScheduler) getEmptyQueue() *writeQueue {
	ln := len(ws.queuePool)
	if ln == 0 {
		return new(writeQueue)
	}
	q := ws.queuePool[ln-1]
	ws.queuePool = ws.queuePool[:ln-1]
	return q
}

func (ws *writeScheduler) empty() bool { return ws.zero.empty() && len(ws.sq) == 0 }

func (ws *writeScheduler) add(wm frameWriteMsg) {
	st := wm.stream
	if st == nil {
		ws.zero.push(wm)
	} else {
		ws.streamQueue(st.id).push(wm)
		// Update dependency tree depState in case of adding DATA frames.
		if _, ok := wm.write.(*writeData); ok {
			st.setDepState(depStateReady)
			ws.vlogf("writeScheduler add DATA: %s state: %s\n", wm, st.depState)
		}
	}
}

func (ws *writeScheduler) streamQueue(streamID uint32) *writeQueue {
	if q, ok := ws.sq[streamID]; ok {
		return q
	}
	if ws.sq == nil {
		ws.sq = make(map[uint32]*writeQueue)
	}
	q := ws.getEmptyQueue()
	ws.sq[streamID] = q
	return q
}

// take returns the most important frame to write and removes it from the scheduler.
// It is illegal to call this if the scheduler is empty or if there are no connection-level
// flow control bytes available.
func (ws *writeScheduler) take() (wm frameWriteMsg, ok bool) {
	if ws.maxFrameSize == 0 {
		panic("internal error: ws.maxFrameSize not initialized or invalid")
	}

	// If there any frames not associated with streams, prefer those first.
	// These are usually SETTINGS, etc.
	if !ws.zero.empty() {
		return ws.zero.shift(), true
	}
	if len(ws.sq) == 0 {
		return
	}
	// Next, prioritize frames on streams that aren't DATA frames (no cost).
	for id, q := range ws.sq {
		if q.firstIsNoCost() {
			return ws.takeFrom(id, q)
		}
	}

	// Update canSend pq.
	for re := ws.roots.Front(); re != nil; re = re.Next() {
		root := re.Value.(*stream)
		root.schedule(ws)
	}

	for ws.canSend.len() > 0 {
<<<<<<< HEAD
		q, id := ws.canSend.pop()
		st, err := q.stream()

		// Checking for stale data in pq. There are two cases:
		//  * writeQueue's s is niled because of forgetStream(). E.g. got RST;
		//  * writeQueue has been reused from getEmptyQueue() with another one
		//    stream id.
		if err != nil || id != st.id {
			continue
		}
=======
		ws.vlogf("writeScheduler canSend: %s", ws.canSend)
		q, id := ws.canSend.pop()
		st := q.stream()
>>>>>>> 03944ab3

		// Checking for stale data in pq. There are at least two cases:
		//  * writeQueue's s is niled because of forgetStream() call (e.g. got RST);
		//  * writeQueue was reused by getEmptyQueue() with another stream id.
		if st == nil || q.streamID() != id {
			continue
		}

		// We have higher priority data to sent. This protects us from sending
		// old stale data after reprioritization and rebuilding dependency tree.
		if st.depState != depStateTop {
			continue
		}

<<<<<<< HEAD
		// Check flow control
		if n := ws.streamWritableBytes(q); n > 0 {
=======
		// Check flow control.
		n := ws.streamWritableBytes(q)
		switch {
		case n > 0:
>>>>>>> 03944ab3
			wm, ok = ws.takeFrom(id, q)
			if ok {
				// Update scheduler's last virt finish.
				ws.lvf += int32(wm.len()) * maxStreamWeight / st.weightEff
				// If we have more data then queue it.
				if !q.empty() {
					q.vf = ws.lvf + q.calcVirtFinish(st.weightEff)
					ws.canSend.push(q)
				} else {
					// No data to send and stream is alive so just unblock
					// dependency tree.
					st.setDepState(depStateIdle)
				}
			}
			return wm, ok
		default:
			if st.flow.availableConn() == 0 {
				// Don't have enough connection flow: so put stream queue back
				// in the pq without virtual last recalculation.
				ws.canSend.push(q)
				return
			} else {
				// Don't have enough stream flow: unblock dependency tree and
				// start waiting for WINDOW_UPDATE frame.
				st.setDepState(depStateFlowDefer)
				return
			}
		}
	}
	return
}

// streamWritableBytes returns the number of DATA bytes we could write
// from the given queue's stream, if this stream/queue were
// selected. It is an error to call this if q's head isn't a
// *writeData.
func (ws *writeScheduler) streamWritableBytes(q *writeQueue) int32 {
	wm := q.head()
	ret := wm.stream.flow.available() // max we can write
	if ret == 0 {
		return 0
	}
	if int32(ws.maxFrameSize) < ret {
		ret = int32(ws.maxFrameSize)
	}
	if ret == 0 {
		panic("internal error: ws.maxFrameSize not initialized or invalid")
	}
	wd := wm.write.(*writeData)
	if len(wd.p) < int(ret) {
		ret = int32(len(wd.p))
	}
	return ret
}

func (ws *writeScheduler) takeFrom(id uint32, q *writeQueue) (wm frameWriteMsg, ok bool) {
	wm = q.head()
	// If the first item in this queue costs flow control tokens
	// and we don't have enough, write as much as we can.
	if wd, ok := wm.write.(*writeData); ok && len(wd.p) > 0 {
		allowed := wm.stream.flow.available() // max we can write
		if allowed == 0 {
			// No quota available. Caller can try the next stream.
			return frameWriteMsg{}, false
		}
		if int32(ws.maxFrameSize) < allowed {
			allowed = int32(ws.maxFrameSize)
		}
		// TODO: further restrict the allowed size, because even if
		// the peer says it's okay to write 16MB data frames, we might
		// want to write smaller ones to properly weight competing
		// streams' priorities.

		if len(wd.p) > int(allowed) {
			wm.stream.flow.take(allowed)
			chunk := wd.p[:allowed]
			wd.p = wd.p[allowed:]
			// Make up a new write message of a valid size, rather
			// than shifting one off the queue.
			return frameWriteMsg{
				stream: wm.stream,
				write: &writeData{
					streamID: wd.streamID,
					p:        chunk,
					// even if the original had endStream set, there
					// arebytes remaining because len(wd.p) > allowed,
					// so we know endStream is false:
					endStream: false,
				},
				// our caller is blocking on the final DATA frame, not
				// these intermediates, so no need to wait:
				done: nil,
			}, true
		}
		wm.stream.flow.take(int32(len(wd.p)))
	}

	q.shift()
	if q.empty() {
		ws.putEmptyQueue(q)
		delete(ws.sq, id)
	}
	return wm, true
}

func (ws *writeScheduler) forgetStream(id uint32) {
	ws.vlogf("writeScheduler forgetStream: %d\n", id)
	q, ok := ws.sq[id]
	if !ok {
		return
	}
	delete(ws.sq, id)

	// But keep it for others later.
	for i := range q.s {
		q.s[i] = frameWriteMsg{}
	}
	// drop to default
	q.s = q.s[:0]
	q.vf = 0
	q.queued = false
	ws.putEmptyQueue(q)
}

type writeQueue struct {
	s      []frameWriteMsg
	vf     int32 // virtual finish for weighted fair queuing algorithm
	queued bool  // is this writeQueue in pq?
}

// for debugging only:
func (q writeQueue) String() string {
	return fmt.Sprintf("[writeQueue stream=%d, vf=%v]", q.streamID(), q.vf)
}

func (q writeQueue) calcVirtFinish(w int32) int32 {
	return int32(q.head().len()) * maxStreamWeight / w
}

// streamID returns the stream ID for a stream-specific queue.
func (q *writeQueue) streamID() uint32 {
	if st := q.stream(); st != nil {
		return st.id
	}
	return 0
}

<<<<<<< HEAD
// stream returns the stream for stream-specific queue. It can be nil.
func (q *writeQueue) stream() (*stream, error) {
	if len(q.s) > 0 {
		return q.s[0].stream, nil
	}
	return nil, errors.New("empty stream write queue in pq")
=======
// stream returns the stream for a stream-specific queue. It can be nil.
func (q *writeQueue) stream() *stream {
	if len(q.s) > 0 {
		return q.s[0].stream
	}
	return nil
>>>>>>> 03944ab3
}

func (q *writeQueue) empty() bool { return len(q.s) == 0 }

func (q *writeQueue) push(wm frameWriteMsg) {
	q.s = append(q.s, wm)
}

// head returns the next item that would be removed by shift.
func (q *writeQueue) head() frameWriteMsg {
	if len(q.s) == 0 {
		panic("invalid use of queue")
	}
	return q.s[0]
}

func (q *writeQueue) shift() frameWriteMsg {
	if len(q.s) == 0 {
		panic("invalid use of queue")
	}
	wm := q.s[0]
	// TODO: less copy-happy queue.
	copy(q.s, q.s[1:])
	q.s[len(q.s)-1] = frameWriteMsg{}
	q.s = q.s[:len(q.s)-1]
	return wm
}

func (q *writeQueue) firstIsNoCost() bool {
	if df, ok := q.s[0].write.(*writeData); ok {
		return len(df.p) == 0
	}
	return true
}<|MERGE_RESOLUTION|>--- conflicted
+++ resolved
@@ -18,7 +18,6 @@
 package http2
 
 import (
-	"errors"
 	"fmt"
 	"log"
 )
@@ -184,22 +183,9 @@
 	}
 
 	for ws.canSend.len() > 0 {
-<<<<<<< HEAD
-		q, id := ws.canSend.pop()
-		st, err := q.stream()
-
-		// Checking for stale data in pq. There are two cases:
-		//  * writeQueue's s is niled because of forgetStream(). E.g. got RST;
-		//  * writeQueue has been reused from getEmptyQueue() with another one
-		//    stream id.
-		if err != nil || id != st.id {
-			continue
-		}
-=======
 		ws.vlogf("writeScheduler canSend: %s", ws.canSend)
 		q, id := ws.canSend.pop()
 		st := q.stream()
->>>>>>> 03944ab3
 
 		// Checking for stale data in pq. There are at least two cases:
 		//  * writeQueue's s is niled because of forgetStream() call (e.g. got RST);
@@ -214,15 +200,10 @@
 			continue
 		}
 
-<<<<<<< HEAD
-		// Check flow control
-		if n := ws.streamWritableBytes(q); n > 0 {
-=======
 		// Check flow control.
 		n := ws.streamWritableBytes(q)
 		switch {
 		case n > 0:
->>>>>>> 03944ab3
 			wm, ok = ws.takeFrom(id, q)
 			if ok {
 				// Update scheduler's last virt finish.
@@ -370,21 +351,12 @@
 	return 0
 }
 
-<<<<<<< HEAD
-// stream returns the stream for stream-specific queue. It can be nil.
-func (q *writeQueue) stream() (*stream, error) {
-	if len(q.s) > 0 {
-		return q.s[0].stream, nil
-	}
-	return nil, errors.New("empty stream write queue in pq")
-=======
 // stream returns the stream for a stream-specific queue. It can be nil.
 func (q *writeQueue) stream() *stream {
 	if len(q.s) > 0 {
 		return q.s[0].stream
 	}
 	return nil
->>>>>>> 03944ab3
 }
 
 func (q *writeQueue) empty() bool { return len(q.s) == 0 }
