--- conflicted
+++ resolved
@@ -60,19 +60,11 @@
 )
 
 const (
-<<<<<<< HEAD
 	prefaceTimeout          = 10 * time.Second
 	firstSettingsTimeout    = 2 * time.Second // should be in-flight with preface anyway
 	handlerChunkWriteSize   = 4 << 10
 	defaultMaxStreams       = 250 // TODO: make this 100 as the GFE seems to?
 	defaultClientMaxStreams = 100 // default http://http2.github.io/http2-spec/#SettingValues
-=======
-	prefaceTimeout        = 10 * time.Second
-	firstSettingsTimeout  = 2 * time.Second // should be in-flight with preface anyway
-	handlerChunkWriteSize = 4 << 10
-	defaultMaxStreams     = 250 // TODO: make this 100 as the GFE seems to?
-	defaultWeight         = 16
->>>>>>> 26f9e93d
 )
 
 var (
@@ -237,18 +229,19 @@
 func (srv *Server) handleConn(hs *http.Server, c net.Conn, h http.Handler) {
 	roots := newRoots()
 	sc := &serverConn{
-<<<<<<< HEAD
-		srv:                   srv,
-		hs:                    hs,
-		conn:                  c,
-		remoteAddrStr:         c.RemoteAddr().String(),
-		bw:                    newBufferedWriter(c),
-		handler:               h,
-		streams:               make(map[uint32]*stream),
-		readFrameCh:           make(chan frameAndGate),
-		readFrameErrCh:        make(chan error, 1), // must be buffered for 1
-		wantWriteFrameCh:      make(chan frameWriteMsg, 8),
-		wroteFrameCh:          make(chan struct{}, 1), // buffered; one send in reading goroutine
+		srv:              srv,
+		hs:               hs,
+		conn:             c,
+		remoteAddrStr:    c.RemoteAddr().String(),
+		bw:               newBufferedWriter(c),
+		handler:          h,
+		streams:          make(map[uint32]*stream),
+		readFrameCh:      make(chan frameAndGate),
+		readFrameErrCh:   make(chan error, 1), // must be buffered for 1
+		wantWriteFrameCh: make(chan frameWriteMsg, 8),
+		wroteFrameCh:     make(chan struct{}, 1), // buffered; one send in reading goroutine
+		pushPromiseCh:    make(chan *pushPromise, 1),
+
 		bodyReadCh:            make(chan bodyReadMsg), // buffering doesn't matter either way
 		doneServing:           make(chan struct{}),
 		advMaxStreams:         srv.maxConcurrentStreams(),
@@ -265,32 +258,6 @@
 		maxSavedClosedStreams: srv.maxSavedClosedStreams(),
 		maxPushID:             2,
 		clientMaxStreams:      defaultClientMaxStreams,
-=======
-		srv:              srv,
-		hs:               hs,
-		conn:             c,
-		remoteAddrStr:    c.RemoteAddr().String(),
-		bw:               newBufferedWriter(c),
-		handler:          h,
-		streams:          make(map[uint32]*stream),
-		maxPushID:        2,
-		readFrameCh:      make(chan frameAndGate),
-		readFrameErrCh:   make(chan error, 1), // must be buffered for 1
-		wantWriteFrameCh: make(chan frameWriteMsg, 8),
-		pushPromiseCh:    make(chan *pushPromise, 1),
-		wroteFrameCh:     make(chan struct{}, 1), // buffered; one send in reading goroutine
-		bodyReadCh:       make(chan bodyReadMsg), // buffering doesn't matter either way
-		doneServing:      make(chan struct{}),
-		advMaxStreams:    srv.maxConcurrentStreams(),
-		writeSched: writeScheduler{
-			maxFrameSize: initialMaxFrameSize,
-		},
-		initialWindowSize: initialWindowSize,
-		headerTableSize:   initialHeaderTableSize,
-		serveG:            newGoroutineLock(),
-		pushEnabled:       true,
-		clientMaxStreams:  100, // default according to rfc http://http2.github.io/http2-spec/#SettingValues
->>>>>>> 26f9e93d
 	}
 	sc.flow.add(initialWindowSize)
 	sc.inflow.add(initialWindowSize)
@@ -488,15 +455,9 @@
 	// a client sends a HEADERS frame on stream 7 without ever sending a
 	// frame on stream 5, then stream 5 transitions to the "closed"
 	// state when the first frame for stream 7 is sent or received."
-<<<<<<< HEAD
 	if sc.clientInitiated(streamID) && streamID <= sc.maxStreamID {
 		return stateClosed, nil
 	} else if !sc.clientInitiated(streamID) && streamID <= sc.maxPushID {
-=======
-	if sc.isPushStream(streamID) && streamID <= sc.maxPushID {
-		return stateClosed, nil
-	} else if !sc.isPushStream(streamID) && streamID <= sc.maxStreamID {
->>>>>>> 26f9e93d
 		return stateClosed, nil
 	}
 
@@ -1165,21 +1126,8 @@
 		panic(fmt.Sprintf("invariant; can't close stream in state %v", st.state))
 	}
 
-<<<<<<< HEAD
 	if !sc.clientInitiated(st.id) && st.state != stateResvLocal {
 		// push streams in stateResvLocal don't increase counter curOpenPushStreams
-=======
-	// If you push resource that page page does'n contain – FireFox v36 can send
-	// RST_STREAM on the stream several times. So just ignore it.
-	if st.state == stateClosed {
-		sc.vlogf("try to close alredy closed stream: %v", st.id)
-		return
-	}
-
-	if sc.isPushStream(st.id) && st.state != stateResvLocal {
-		// push streams in stateResvLocal don't increase counter curOpenPushStreams
-		//
->>>>>>> 26f9e93d
 		// http://http2.github.io/http2-spec/#rfc.section.5.1.2
 		// Streams that are in the "open" state, or either of the "half closed"
 		// states count toward the maximum number of streams that an endpoint is
@@ -1192,13 +1140,8 @@
 		sc.curOpenStreams--
 	}
 
-<<<<<<< HEAD
 	st.setState(sc, stateClosed)
 
-=======
-	st.state = stateClosed
-	delete(sc.streams, st.id)
->>>>>>> 26f9e93d
 	if p := st.body; p != nil {
 		p.Close(err)
 	}
@@ -1314,11 +1257,7 @@
 		// more DATA.
 		return StreamError{id, ErrCodeStreamClosed}
 	}
-<<<<<<< HEAD
 	if !sc.clientInitiated(id) {
-=======
-	if sc.isPushStream(id) {
->>>>>>> 26f9e93d
 		// Receiving data frame on a push stream.
 		return ConnectionError(ErrCodeProtocol)
 	}
@@ -1375,7 +1314,6 @@
 		// Ignore.
 		return nil
 	}
-<<<<<<< HEAD
 
 	// Checking stream state.
 	// Keep in mind that there can be already created idle streams for groupping
@@ -1383,10 +1321,6 @@
 	state, _ := sc.state(id)
 	if !sc.clientInitiated(id) || state != stateIdle || sc.req.stream != nil {
 		// http://http2.github.io/http2-spec/#rfc.section.5.1.1
-=======
-	// http://http2.github.io/http2-spec/#rfc.section.5.1.1
-	if sc.isPushStream(id) || id <= sc.maxStreamID || sc.req.stream != nil {
->>>>>>> 26f9e93d
 		// Streams initiated by a client MUST use odd-numbered
 		// stream identifiers. [...] The identifier of a newly
 		// established stream MUST be numerically greater than all
@@ -1735,12 +1669,8 @@
 		errc = tempCh
 	}
 
-<<<<<<< HEAD
 	if !sc.clientInitiated(st.id) {
 		// transit state for push promise
-=======
-	if sc.isPushStream(st.id) {
->>>>>>> 26f9e93d
 		st.state = stateHalfClosedRemote
 	}
 
